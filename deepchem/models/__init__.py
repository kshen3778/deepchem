"""
Gathers all models in one place for convenient imports
"""
<<<<<<< HEAD
# flake8: noqa
=======
# flake8:noqa

>>>>>>> 6bdba2e0
from deepchem.models.models import Model
from deepchem.models.keras_model import KerasModel
from deepchem.models.multitask import SingletaskToMultitask
from deepchem.models.callbacks import ValidationCallback

from deepchem.models.fcnet import MultitaskRegressor
from deepchem.models.fcnet import MultitaskClassifier
from deepchem.models.fcnet import MultitaskFitTransformRegressor
from deepchem.models.IRV import MultitaskIRVClassifier
from deepchem.models.robust_multitask import RobustMultitaskClassifier
from deepchem.models.robust_multitask import RobustMultitaskRegressor
from deepchem.models.progressive_multitask import ProgressiveMultitaskRegressor, ProgressiveMultitaskClassifier
from deepchem.models.graph_models import WeaveModel, DTNNModel, DAGModel, GraphConvModel, MPNNModel
from deepchem.models.scscore import ScScoreModel

from deepchem.models.seqtoseq import SeqToSeq
from deepchem.models.gan import GAN, WGAN
from deepchem.models.cnn import CNN
from deepchem.models.text_cnn import TextCNNModel
from deepchem.models.atomic_conv import AtomicConvModel
from deepchem.models.chemnet_models import Smiles2Vec, ChemCeption

<<<<<<< HEAD
# scikit-learn model
from deepchem.models.sklearn_models import SklearnModel

# XGBoost model
try:
  from deepchem.models.xgboost_models import XGBoostModel
except ModuleNotFoundError:
  pass

=======
# PyTorch models
>>>>>>> 6bdba2e0
try:
  from deepchem.models.torch_models import TorchModel
  from deepchem.models.torch_models import CGCNN, CGCNNModel
except ModuleNotFoundError:
  pass

#################### Compatibility imports for renamed TensorGraph models. Remove below with DeepChem 3.0. ####################

from deepchem.models.text_cnn import TextCNNTensorGraph
from deepchem.models.graph_models import WeaveTensorGraph, DTNNTensorGraph, DAGTensorGraph, GraphConvTensorGraph, MPNNTensorGraph
from deepchem.models.IRV import TensorflowMultitaskIRVClassifier<|MERGE_RESOLUTION|>--- conflicted
+++ resolved
@@ -1,12 +1,7 @@
 """
 Gathers all models in one place for convenient imports
 """
-<<<<<<< HEAD
 # flake8: noqa
-=======
-# flake8:noqa
-
->>>>>>> 6bdba2e0
 from deepchem.models.models import Model
 from deepchem.models.keras_model import KerasModel
 from deepchem.models.multitask import SingletaskToMultitask
@@ -29,7 +24,6 @@
 from deepchem.models.atomic_conv import AtomicConvModel
 from deepchem.models.chemnet_models import Smiles2Vec, ChemCeption
 
-<<<<<<< HEAD
 # scikit-learn model
 from deepchem.models.sklearn_models import SklearnModel
 
@@ -39,9 +33,7 @@
 except ModuleNotFoundError:
   pass
 
-=======
 # PyTorch models
->>>>>>> 6bdba2e0
 try:
   from deepchem.models.torch_models import TorchModel
   from deepchem.models.torch_models import CGCNN, CGCNNModel
