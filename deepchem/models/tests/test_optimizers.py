import deepchem.models.optimizers as optimizers
import unittest

try:
  import tensorflow as tf
  has_tensorflow = True
except:
  has_tensorflow = False

try:
  import tensorflow_addons as tfa
  has_tensorflow_addons = True
except:
  has_tensorflow_addons = False

try:
  import torch
  has_pytorch = True
except:
  has_pytorch = False


class TestOptimizers(unittest.TestCase):
  """Test optimizers and related classes."""

  @unittest.skipIf(not has_tensorflow, 'TensorFlow is not installed')
  def test_adam_tf(self):
    """Test creating an Adam optimizer."""
    opt = optimizers.Adam(learning_rate=0.01)
    global_step = tf.Variable(0)
    tfopt = opt._create_tf_optimizer(global_step)
    assert isinstance(tfopt, tf.keras.optimizers.Adam)

  @unittest.skipIf(not has_pytorch, 'PyTorch is not installed')
  def test_adam_pytorch(self):
    """Test creating an Adam optimizer."""
    opt = optimizers.Adam(learning_rate=0.01)
    params = [torch.nn.Parameter(torch.Tensor([1.0]))]
    torchopt = opt._create_pytorch_optimizer(params)
    assert isinstance(torchopt, torch.optim.Adam)

<<<<<<< HEAD
  @unittest.skipIf(not has_tensorflow_addons, 'TensorFlow Addons is not installed')
  def test_adamw_tf(self):
    """Test creating an AdamW optimizer."""
    opt = optimizers.AdamW(learning_rate=0.01)
    global_step = tf.Variable(0)
    tfopt = opt._create_tf_optimizer(global_step)
    assert isinstance(tfopt, tfa.optimizers.AdamW)

  @unittest.skipIf(not has_pytorch, 'PyTorch is not installed')
  def test_adamw_pytorch(self):
    """Test creating an AdamW optimizer."""
    opt = optimizers.AdamW(learning_rate=0.01)
    params = [torch.nn.Parameter(torch.Tensor([1.0]))]
    torchopt = opt._create_pytorch_optimizer(params)
    assert isinstance(torchopt, torch.optim.AdamW)
=======
  @unittest.skipIf(not has_tensorflow_addons,
                   'TensorFlow Addons is not installed')
  def test_sparseadam_tf(self):
    """Test creating a SparseAdam optimizer."""
    opt = optimizers.SparseAdam(learning_rate=0.01)
    global_step = tf.Variable(0)
    tfopt = opt._create_tf_optimizer(global_step)
    assert isinstance(tfopt, tfa.optimizers.LazyAdam)

  @unittest.skipIf(not has_pytorch, 'PyTorch is not installed')
  def test_sparseadam_pytorch(self):
    """Test creating a SparseAdam optimizer."""
    opt = optimizers.SparseAdam(learning_rate=0.01)
    params = [torch.nn.Parameter(torch.Tensor([1.0]))]
    torchopt = opt._create_pytorch_optimizer(params)
    assert isinstance(torchopt, torch.optim.SparseAdam)
>>>>>>> eac8e476

  @unittest.skipIf(not has_tensorflow, 'TensorFlow is not installed')
  def test_adagrad_tf(self):
    """Test creating an AdaGrad optimizer."""
    opt = optimizers.AdaGrad(learning_rate=0.01)
    global_step = tf.Variable(0)
    tfopt = opt._create_tf_optimizer(global_step)
    assert isinstance(tfopt, tf.keras.optimizers.Adagrad)

  @unittest.skipIf(not has_pytorch, 'PyTorch is not installed')
  def test_adagrad_pytorch(self):
    """Test creating an AdaGrad optimizer."""
    opt = optimizers.AdaGrad(learning_rate=0.01)
    params = [torch.nn.Parameter(torch.Tensor([1.0]))]
    torchopt = opt._create_pytorch_optimizer(params)
    assert isinstance(torchopt, torch.optim.Adagrad)

  @unittest.skipIf(not has_tensorflow, 'TensorFlow is not installed')
  def test_rmsprop_tf(self):
    """Test creating an RMSProp Optimizer."""
    opt = optimizers.RMSProp(learning_rate=0.01)
    global_step = tf.Variable(0)
    tfopt = opt._create_tf_optimizer(global_step)
    assert isinstance(tfopt, tf.keras.optimizers.RMSprop)

  @unittest.skipIf(not has_pytorch, 'PyTorch is not installed')
  def test_rmsprop_pytorch(self):
    """Test creating an RMSProp Optimizer."""
    opt = optimizers.RMSProp(learning_rate=0.01)
    params = [torch.nn.Parameter(torch.Tensor([1.0]))]
    torchopt = opt._create_pytorch_optimizer(params)
    assert isinstance(torchopt, torch.optim.RMSprop)

  @unittest.skipIf(not has_tensorflow, 'TensorFlow is not installed')
  def test_gradient_descent_tf(self):
    """Test creating a Gradient Descent optimizer."""
    opt = optimizers.GradientDescent(learning_rate=0.01)
    global_step = tf.Variable(0)
    tfopt = opt._create_tf_optimizer(global_step)
    assert isinstance(tfopt, tf.keras.optimizers.SGD)

  @unittest.skipIf(not has_pytorch, 'PyTorch is not installed')
  def test_gradient_descent_pytorch(self):
    """Test creating a Gradient Descent optimizer."""
    opt = optimizers.GradientDescent(learning_rate=0.01)
    params = [torch.nn.Parameter(torch.Tensor([1.0]))]
    torchopt = opt._create_pytorch_optimizer(params)
    assert isinstance(torchopt, torch.optim.SGD)

  @unittest.skipIf(not has_tensorflow, 'TensorFlow is not installed')
  def test_exponential_decay_tf(self):
    """Test creating an optimizer with an exponentially decaying learning rate."""
    rate = optimizers.ExponentialDecay(
        initial_rate=0.001, decay_rate=0.99, decay_steps=10000)
    opt = optimizers.Adam(learning_rate=rate)
    global_step = tf.Variable(0)
    tfopt = opt._create_tf_optimizer(global_step)

  @unittest.skipIf(not has_pytorch, 'PyTorch is not installed')
  def test_exponential_decay_pytorch(self):
    """Test creating an optimizer with an exponentially decaying learning rate."""
    rate = optimizers.ExponentialDecay(
        initial_rate=0.001, decay_rate=0.99, decay_steps=10000)
    opt = optimizers.Adam(learning_rate=rate)
    params = [torch.nn.Parameter(torch.Tensor([1.0]))]
    torchopt = opt._create_pytorch_optimizer(params)
    schedule = rate._create_pytorch_schedule(torchopt)

  @unittest.skipIf(not has_tensorflow, 'TensorFlow is not installed')
  def test_polynomial_decay_tf(self):
    """Test creating an optimizer with a polynomially decaying learning rate."""
    rate = optimizers.PolynomialDecay(
        initial_rate=0.001, final_rate=0.0001, decay_steps=10000)
    opt = optimizers.Adam(learning_rate=rate)
    global_step = tf.Variable(0)
    tfopt = opt._create_tf_optimizer(global_step)

  @unittest.skipIf(not has_pytorch, 'PyTorch is not installed')
  def test_polynomial_decay_pytorch(self):
    """Test creating an optimizer with a polynomially decaying learning rate."""
    rate = optimizers.PolynomialDecay(
        initial_rate=0.001, final_rate=0.0001, decay_steps=10000)
    opt = optimizers.Adam(learning_rate=rate)
    params = [torch.nn.Parameter(torch.Tensor([1.0]))]
    torchopt = opt._create_pytorch_optimizer(params)
    schedule = rate._create_pytorch_schedule(torchopt)

  @unittest.skipIf(not has_tensorflow, 'TensorFlow is not installed')
  def test_linearCosine_decay_tf(self):
    """test creating an optimizer with a linear cosine decay to the learning rate"""
    rate = optimizers.LinearCosineDecay(initial_rate=0.1, decay_steps=10000)
    opt = optimizers.Adam(learning_rate=rate)
    global_step = tf.Variable(0)
    tfopt = opt._create_tf_optimizer(global_step)

  @unittest.skipIf(not has_pytorch, 'PyTorch is not installed')
  def test_linearCosine_decay_pytorch(self):
    """test creating an optimizer with a linear cosine decay to the learning rate"""
    rate = optimizers.LinearCosineDecay(initial_rate=0.1, decay_steps=10000)
    opt = optimizers.Adam(learning_rate=rate)
    params = [torch.nn.Parameter(torch.Tensor([1.0]))]
    torchopt = opt._create_pytorch_optimizer(params)
    schedule = rate._create_pytorch_schedule(torchopt)<|MERGE_RESOLUTION|>--- conflicted
+++ resolved
@@ -39,8 +39,8 @@
     torchopt = opt._create_pytorch_optimizer(params)
     assert isinstance(torchopt, torch.optim.Adam)
 
-<<<<<<< HEAD
-  @unittest.skipIf(not has_tensorflow_addons, 'TensorFlow Addons is not installed')
+  @unittest.skipIf(not has_tensorflow_addons,
+                   'TensorFlow Addons is not installed')
   def test_adamw_tf(self):
     """Test creating an AdamW optimizer."""
     opt = optimizers.AdamW(learning_rate=0.01)
@@ -55,7 +55,7 @@
     params = [torch.nn.Parameter(torch.Tensor([1.0]))]
     torchopt = opt._create_pytorch_optimizer(params)
     assert isinstance(torchopt, torch.optim.AdamW)
-=======
+
   @unittest.skipIf(not has_tensorflow_addons,
                    'TensorFlow Addons is not installed')
   def test_sparseadam_tf(self):
@@ -72,7 +72,6 @@
     params = [torch.nn.Parameter(torch.Tensor([1.0]))]
     torchopt = opt._create_pytorch_optimizer(params)
     assert isinstance(torchopt, torch.optim.SparseAdam)
->>>>>>> eac8e476
 
   @unittest.skipIf(not has_tensorflow, 'TensorFlow is not installed')
   def test_adagrad_tf(self):
